#!/usr/bin/env python3
"""
Web Server for Alpaca ROC Trading Bot Dashboard
Designed for Cloud Run deployment
"""
import json
import os
import time
from datetime import datetime
from pytz import timezone
import pandas as pd
import alpaca_trade_api as alpaca
from http.server import HTTPServer, BaseHTTPRequestHandler
import logging

# Configure logging
logging.basicConfig(level=logging.INFO)
logger = logging.getLogger(__name__)

# Constants
ORDERS_CSV_FILE = 'Orders.csv'
UNNAMED_COLUMN = 'Unnamed: 0'

class DashboardHandler(BaseHTTPRequestHandler):
    def do_GET(self):
        if self.path == '/' or self.path == '/dashboard':
            self.send_response(200)
            self.send_header('Content-type', 'text/html')
            self.end_headers()
            html = self.generate_dashboard_html()
            self.wfile.write(html.encode('utf-8'))
        
        elif self.path == '/health':
            # Health check endpoint for Cloud Run
            self.send_response(200)
            self.send_header('Content-type', 'text/html')
            self.end_headers()
            health_html = '''
            <html><head><title>Health Check</title></head>
            <body style="font-family: Arial; text-align: center; padding: 30px; background: #2ecc71; color: white;">
                <h1>✅ LIVE DevOps Demo - System Healthy!</h1>
                <p>Deployment Pipeline: <strong>ACTIVE</strong></p>
                <p>Auto-scaling: <strong>ENABLED</strong></p>
                <p>Time: <strong>{}</strong></p>
                <div style="margin-top: 20px; padding: 15px; background: rgba(0,0,0,0.2); border-radius: 5px;">
                    <small>This page proves the DevOps pipeline deployed successfully!</small>
                </div>
            </body></html>
            '''.format(datetime.now().strftime('%Y-%m-%d %H:%M:%S UTC'))
            self.wfile.write(health_html.encode('utf-8'))
        
        elif self.path == '/api/status':
            self.send_response(200)
            self.send_header('Content-type', 'application/json')
            self.send_header('Access-Control-Allow-Origin', '*')
            self.end_headers()
            status_data = self.get_bot_status_json()
            self.wfile.write(status_data.encode('utf-8'))
        
        else:
            self.send_response(404)
            self.send_header('Content-type', 'text/html')
            self.end_headers()
            error_html = '''
            <html><head><title>🚀 LIVE DevOps Demo</title></head>
            <body style="font-family: Arial; text-align: center; padding: 50px; background: linear-gradient(45deg, #FF6B6B, #4ECDC4); color: white;">
                <h1>🚀 LIVE DevOps DEMO!</h1>
                <h2>Page Not Found - But The Pipeline Works!</h2>
                <p>Try: <a href="/" style="color: yellow;">Dashboard Home</a> | <a href="/health" style="color: yellow;">Health Check</a></p>
                <div style="margin-top: 30px; padding: 20px; background: rgba(0,0,0,0.3); border-radius: 10px;">
                    <h3>🎯 This change was deployed automatically via:</h3>
                    <p>GitHub → Cloud Build → Container Registry → Cloud Run</p>
                </div>
            </body></html>
            '''
            self.wfile.write(error_html.encode('utf-8'))
    
    def get_bot_status_json(self):
        """Get bot status as JSON for API endpoint"""
        try:
            # Check if configuration files exist
            if not os.path.exists('AUTH/auth.txt') or not os.path.exists('TICKERS/my_tickers.txt'):
                return json.dumps({
                    'error': 'Configuration files not found',
                    'status': 'Configuration Error',
                    'message': 'AUTH/auth.txt or TICKERS/my_tickers.txt not found'
                })
            
            # Load configuration
            key = json.loads(open('AUTH/auth.txt', 'r').read())
            api = alpaca.REST(
                key['APCA-API-KEY-ID'], 
                key['APCA-API-SECRET-KEY'], 
                base_url='https://paper-api.alpaca.markets', 
                api_version='v2'
            )
            
            # Get current data
            account = api.get_account()
            clock = api.get_clock()
            positions = api.list_positions()
            
            with open('TICKERS/my_tickers.txt', 'r') as f:
                tickers = f.read().upper().split()
            
            # Get ticker prices (limit to first 3 for performance)
            ticker_prices = {}
            for ticker in tickers[:3]:
                try:
                    trade = api.get_latest_trade(ticker)
                    ticker_prices[ticker] = float(trade.price)
                except Exception:
                    ticker_prices[ticker] = 0
            
            # Get trading history
            trades_count = 0
            recent_trades = []
            if os.path.exists(ORDERS_CSV_FILE):
                try:
                    df = pd.read_csv(ORDERS_CSV_FILE)
                    if UNNAMED_COLUMN in df.columns:
                        df = df.drop(columns=[UNNAMED_COLUMN])
                    trades_count = len(df)
                    recent_trades = df.tail(5).to_dict('records')
                except Exception:
                    pass
            
            # Bot status
            first_trade_made = os.path.exists('FirstTrade.csv')
            
            status = {
                'timestamp': datetime.now().isoformat(),
                'market_open': clock.is_open,
                'next_open': str(clock.next_open),
                'account': {
                    'cash': float(account.cash),
                    'portfolio_value': float(account.portfolio_value),
                    'buying_power': float(account.buying_power),
                    'positions_count': len(positions)
                },
                'bot': {
                    'first_trade_made': first_trade_made,
                    'mode': '1-minute analysis' if first_trade_made else '30-minute analysis'
                },
                'tickers': ticker_prices,
                'trading': {
                    'total_trades': trades_count,
                    'recent_trades': recent_trades
                }
            }
            
            return json.dumps(status, indent=2)
            
        except Exception as e:
            logger.error(f"Error getting bot status: {e}")
            return json.dumps({
                'error': str(e),
                'status': 'Error',
                'message': 'Unable to fetch bot status'
            })
    
    def load_dashboard_data(self):
        """Load all data needed for dashboard"""
        try:
            # Check if configuration files exist
            if not os.path.exists('AUTH/auth.txt') or not os.path.exists('TICKERS/my_tickers.txt'):
                return None
            
            # Load configuration
            key = json.loads(open('AUTH/auth.txt', 'r').read())
            api = alpaca.REST(
                key['APCA-API-KEY-ID'], 
                key['APCA-API-SECRET-KEY'], 
                base_url='https://paper-api.alpaca.markets', 
                api_version='v2'
            )
            
            # Get current data
            account = api.get_account()
            clock = api.get_clock()
            positions = api.list_positions()
            et_tz = timezone('America/New_York')
            current_time = datetime.now(et_tz)
            
            with open('TICKERS/my_tickers.txt', 'r') as f:
                tickers = f.read().upper().split()
            
            return {
                'api': api,
                'account': account,
                'clock': clock,
                'positions': positions,
                'current_time': current_time,
                'tickers': tickers
            }
        except Exception as e:
            logger.error(f"Error loading dashboard data: {e}")
            return None

    def get_ticker_data(self, api, tickers):
        """Get ticker price data (limited for performance)"""
        ticker_data = []
        # Limit to first 4 tickers for Cloud Run performance
        for ticker in tickers[:4]:
            try:
                trade = api.get_latest_trade(ticker)
                ticker_data.append({
                    'symbol': ticker,
                    'price': float(trade.price)
                })
            except Exception:
                ticker_data.append({
                    'symbol': ticker,
                    'price': 'Error'
                })
        return ticker_data

    def get_dashboard_trading_history(self):
        """Get trading history for dashboard"""
        trading_history = []
        if os.path.exists(ORDERS_CSV_FILE):
            try:
                df = pd.read_csv(ORDERS_CSV_FILE)
                if UNNAMED_COLUMN in df.columns:
                    df = df.drop(columns=[UNNAMED_COLUMN])
                trading_history = df.tail(10).to_dict('records')
            except Exception:
                pass
        return trading_history

    def generate_dashboard_html(self):
        """Generate the main dashboard HTML"""
        # Load all data
        data = self.load_dashboard_data()
        if not data:
            return self.generate_error_html("Configuration Error", 
                                           "Unable to load configuration. Please check AUTH/auth.txt and TICKERS/my_tickers.txt files.")
        
        try:
            # Extract data
            account = data['account']
            clock = data['clock']
            positions = data['positions']
            current_time = data['current_time']
            tickers = data['tickers']
            
            # Get additional data
            ticker_data = self.get_ticker_data(data['api'], tickers)
            trading_history = self.get_dashboard_trading_history()
            
            # Bot status
            first_trade_made = os.path.exists('FirstTrade.csv')
            bot_mode = '1-minute analysis' if first_trade_made else '30-minute analysis (first trade)'
            
            return self.generate_main_html_template(
                current_time, clock, account, positions, 
                bot_mode, first_trade_made, ticker_data, trading_history
            )
        except Exception as e:
            logger.error(f"Error generating dashboard: {e}")
            return self.generate_error_html("Dashboard Error", f"Error generating dashboard: {str(e)}")

    def generate_error_html(self, title, message):
        """Generate error page HTML"""
        return f"""
        <!DOCTYPE html>
        <html>
        <head>
            <title>{title} - Alpaca Trading Bot</title>
            <meta charset="UTF-8">
            <style>
                body {{
                    font-family: 'Segoe UI', Tahoma, Geneva, Verdana, sans-serif;
                    background: linear-gradient(135deg, #667eea 0%, #764ba2 100%);
                    color: white;
                    min-height: 100vh;
                    padding: 20px;
                    display: flex;
                    align-items: center;
                    justify-content: center;
                }}
                .error-container {{
                    background: rgba(255, 255, 255, 0.1);
                    backdrop-filter: blur(10px);
                    border-radius: 15px;
                    padding: 40px;
                    text-align: center;
                    max-width: 600px;
                }}
            </style>
        </head>
        <body>
            <div class="error-container">
<<<<<<< HEAD
                <h1>🤖 MSITM asdedsadfca a</h1>
=======
                <h1>🤖 MSITM Live Demo xfsdfasefd </h1>
>>>>>>> e5e07708
                <h2>❌ {title}</h2>
                <p>{message}</p>
                <p><small>Check logs for more details</small></p>
                <button onclick="location.reload()" style="background: #667eea; color: white; border: none; padding: 10px 20px; border-radius: 5px; cursor: pointer;">
                    🔄 Retry
                </button>
            </div>
        </body>
        </html>
        """

    def generate_main_html_template(self, current_time, clock, account, positions, bot_mode, first_trade_made, ticker_data, trading_history):
        """Generate the main HTML template"""
        market_status_emoji = "🟢" if clock.is_open else "🔴"
        market_status_text = "OPEN" if clock.is_open else "CLOSED"
        market_status_class = "status-open" if clock.is_open else "status-closed"
        
        return f"""
        <!DOCTYPE html>
        <html lang="en">
        <head>
<<<<<<< HEAD
            <title>🚀 LIVE DevOps Demo - Trading Bot Dashboard</title>
=======
            <title>🤖 MSITM LIVE dfsdfsfsd sdfsdf</title>
>>>>>>> e5e07708
            <meta charset="UTF-8">
            <meta name="viewport" content="width=device-width, initial-scale=1.0">
            <meta http-equiv="refresh" content="60">
            <style>
                * {{
                    margin: 0;
                    padding: 0;
                    box-sizing: border-box;
                }}
                body {{
                    font-family: 'Segoe UI', Tahoma, Geneva, Verdana, sans-serif;
                    background: linear-gradient(135deg, #FF6B6B 0%, #4ECDC4 100%);
                    color: white;
                    min-height: 100vh;
                    padding: 20px;
                }}
                .container {{
                    max-width: 1200px;
                    margin: 0 auto;
                }}
                .header {{
                    text-align: center;
                    margin-bottom: 30px;
                    padding: 20px;
                    background: rgba(255, 255, 255, 0.1);
                    backdrop-filter: blur(10px);
                    border-radius: 15px;
                }}
                .status-banner {{
                    background: rgba(255, 255, 255, 0.15);
                    padding: 15px;
                    border-radius: 10px;
                    margin-bottom: 20px;
                    text-align: center;
                    font-size: 1.2em;
                    font-weight: bold;
                }}
                .status-bar {{
                    display: grid;
                    grid-template-columns: repeat(auto-fit, minmax(200px, 1fr));
                    gap: 15px;
                    margin-bottom: 20px;
                }}
                .status-item {{
                    background: rgba(255, 255, 255, 0.1);
                    padding: 15px;
                    border-radius: 10px;
                    text-align: center;
                }}
                .status-value {{
                    font-size: 1.5em;
                    font-weight: bold;
                    margin-bottom: 5px;
                }}
                .dashboard-grid {{
                    display: grid;
                    grid-template-columns: repeat(auto-fit, minmax(300px, 1fr));
                    gap: 20px;
                    margin-bottom: 30px;
                }}
                .card {{
                    background: rgba(255, 255, 255, 0.1);
                    backdrop-filter: blur(10px);
                    border-radius: 15px;
                    padding: 20px;
                }}
                .card h3 {{
                    margin-top: 0;
                    color: #ffd700;
                    border-bottom: 2px solid #ffd700;
                    padding-bottom: 10px;
                    margin-bottom: 15px;
                }}
                .metric {{
                    display: flex;
                    justify-content: space-between;
                    margin: 10px 0;
                    padding: 8px 0;
                    border-bottom: 1px solid rgba(255, 255, 255, 0.1);
                }}
                .metric:last-child {{
                    border-bottom: none;
                }}
                .status-open {{ color: #4ade80; }}
                .status-closed {{ color: #f87171; }}
                .positive {{ color: #4ade80; }}
                .negative {{ color: #f87171; }}
                .ticker-grid {{
                    display: grid;
                    grid-template-columns: repeat(auto-fit, minmax(120px, 1fr));
                    gap: 15px;
                }}
                .ticker-card {{
                    background: rgba(255, 255, 255, 0.05);
                    padding: 15px;
                    border-radius: 10px;
                    text-align: center;
                }}
                .refresh-info {{
                    text-align: center;
                    margin-top: 20px;
                    opacity: 0.7;
                }}
                .working-indicator {{
                    display: inline-block;
                    width: 12px;
                    height: 12px;
                    background: #4ade80;
                    border-radius: 50%;
                    animation: pulse 2s infinite;
                    margin-right: 8px;
                }}
                @keyframes pulse {{
                    0% {{ opacity: 1; transform: scale(1); }}
                    50% {{ opacity: 0.7; transform: scale(1.1); }}
                    100% {{ opacity: 1; transform: scale(1); }}
                }}
            </style>
        </head>
        <body>
            <div class="container">
                <div class="header">
                    <h1>🚀 LIVE DevOps Demo - Trading Dashboard</h1>
                    <p><span class="working-indicator"></span>Last Updated: {current_time.strftime('%Y-%m-%d %H:%M:%S ET')}</p>
                    <p>🌐 Auto-deployed via DevOps Pipeline</p>
                </div>
                
                <div style="background: linear-gradient(45deg, #FF6B6B, #4ECDC4); padding: 15px; margin: 20px 0; border-radius: 10px; color: white; text-align: center; font-weight: bold; box-shadow: 0 4px 15px rgba(0,0,0,0.2);">
                    🎯 LIVE DevOps Demo in Progress! Changes deployed automatically via GitHub → Cloud Build → Cloud Run
                </div>
                
                <div class="status-banner">
                    {market_status_emoji} Market is {market_status_text}
                    {' - Next open: ' + str(clock.next_open)[:16] if not clock.is_open else ''}
                </div>
                
                <div class="status-bar">
                    <div class="status-item">
                        <div class="status-value {market_status_class}">
                            {market_status_emoji} {market_status_text}
                        </div>
                        <div>Market Status</div>
                    </div>
                    <div class="status-item">
                        <div class="status-value">${float(account.cash):,.0f}</div>
                        <div>Available Cash</div>
                    </div>
                    <div class="status-item">
                        <div class="status-value">${float(account.portfolio_value):,.0f}</div>
                        <div>Portfolio Value</div>
                    </div>
                    <div class="status-item">
                        <div class="status-value">{len(positions)}</div>
                        <div>Open Positions</div>
                    </div>
                </div>
                
                <div class="dashboard-grid">
                    <!-- Bot Status -->
                    <div class="card">
                        <h3>🤖 Bot Status</h3>
                        <div class="metric">
                            <span>Mode:</span>
                            <span>{bot_mode}</span>
                        </div>
                        <div class="metric">
                            <span>First Trade:</span>
                            <span>{'✅ Yes' if first_trade_made else '⏳ Pending'}</span>
                        </div>
                        <div class="metric">
                            <span>PDT Status:</span>
                            <span class="{'negative' if account.pattern_day_trader else 'positive'}">
                                {'❌ Yes' if account.pattern_day_trader else '✅ No'}
                            </span>
                        </div>
                        <div class="metric">
                            <span>Connection:</span>
                            <span class="positive">✅ Connected</span>
                        </div>
                    </div>
                    
                    <!-- Account Details -->
                    <div class="card">
                        <h3>💰 Account Details</h3>
                        <div class="metric">
                            <span>Cash:</span>
                            <span>${float(account.cash):,.2f}</span>
                        </div>
                        <div class="metric">
                            <span>Buying Power:</span>
                            <span>${float(account.buying_power):,.2f}</span>
                        </div>
                        <div class="metric">
                            <span>Day Trades:</span>
                            <span>{account.daytrade_count}/3</span>
                        </div>
                        <div class="metric">
                            <span>Account Type:</span>
                            <span>Paper Trading</span>
                        </div>
                    </div>
                </div>
                
                <!-- Ticker Prices -->
                <div class="card">
                    <h3>📈 Live Ticker Prices</h3>
                    <div class="ticker-grid">
                        {self.generate_tickers_html(ticker_data)}
                    </div>
                </div>
                
                <!-- Trading History -->
                {self.generate_history_html(trading_history)}
                
                <div class="refresh-info">
                    <p>🔄 Page auto-refreshes every 60 seconds</p>
                    <p>📊 <a href="/api/status" style="color: #ffd700;">View Raw JSON Data</a></p>
                    <p>🏥 <a href="/health" style="color: #ffd700;">Health Check</a></p>
                </div>
            </div>
        </body>
        </html>
        """

    def generate_tickers_html(self, ticker_data):
        """Generate ticker prices HTML"""
        html = ""
        for ticker in ticker_data:
            if ticker['price'] != 'Error':
                html += f'''
                <div class="ticker-card">
                    <div style="font-weight: bold;">{ticker['symbol']}</div>
                    <div style="font-size: 1.2em; color: #ffd700;">${ticker['price']:.2f}</div>
                </div>
                '''
            else:
                html += f'''
                <div class="ticker-card">
                    <div style="font-weight: bold;">{ticker['symbol']}</div>
                    <div style="color: #f87171;">Error</div>
                </div>
                '''
        return html

    def generate_history_html(self, trading_history):
        """Generate trading history HTML"""
        if not trading_history:
            return '<div class="card"><h3>📋 Trading History</h3><p>No trades yet - Ready for action!</p></div>'
        
        html = '<div class="card"><h3>📋 Recent Trading History</h3>'
        html += '<div style="overflow-x: auto;">'
        
        for trade in trading_history[-5:]:  # Last 5 trades
            trade_class = "positive" if trade['Type'] == 'sell' else "status-open"
            html += f'''
            <div class="metric">
                <span>{trade['Time']} - {trade['Type'].upper()} {trade['Ticker']}</span>
                <span class="{trade_class}">${trade['Total']:,.2f}</span>
            </div>
            '''
        
        html += '</div></div>'
        return html
    
    def log_message(self, format, *args):
        """Override to use proper logging"""
        logger.info("%s - - [%s] %s" % (self.address_string(), self.log_date_time_string(), format % args))

def start_dashboard_server(port=8080):
    """Start the dashboard web server for Cloud Run"""
    server_address = ('', port)
    httpd = HTTPServer(server_address, DashboardHandler)
    
    logger.info(f"🚀 Alpaca Trading Bot Dashboard starting on port {port}")
    logger.info("✅ Ready to accept HTTP traffic")
    
    try:
        httpd.serve_forever()
    except KeyboardInterrupt:
        logger.info("🛑 Shutting down dashboard server...")
        httpd.shutdown()

if __name__ == "__main__":
    # Get port from environment variable (Cloud Run provides this)
    port = int(os.environ.get("PORT", 8080))
    logger.info(f"🌐 Starting server on 0.0.0.0:{port}")
    start_dashboard_server(port)<|MERGE_RESOLUTION|>--- conflicted
+++ resolved
@@ -20,12 +20,17 @@
 # Constants
 ORDERS_CSV_FILE = 'Orders.csv'
 UNNAMED_COLUMN = 'Unnamed: 0'
+AUTH_FILE = 'AUTH/auth.txt'
+TICKERS_FILE = 'TICKERS/my_tickers.txt'
+CONTENT_TYPE_HTML = 'text/html'
+CONTENT_TYPE_JSON = 'application/json'
+DEMO_GRADIENT = 'linear-gradient(135deg, #FF6B6B 0%, #4ECDC4 100%)'
 
 class DashboardHandler(BaseHTTPRequestHandler):
     def do_GET(self):
         if self.path == '/' or self.path == '/dashboard':
             self.send_response(200)
-            self.send_header('Content-type', 'text/html')
+            self.send_header('Content-type', CONTENT_TYPE_HTML)
             self.end_headers()
             html = self.generate_dashboard_html()
             self.wfile.write(html.encode('utf-8'))
@@ -33,7 +38,7 @@
         elif self.path == '/health':
             # Health check endpoint for Cloud Run
             self.send_response(200)
-            self.send_header('Content-type', 'text/html')
+            self.send_header('Content-type', CONTENT_TYPE_HTML)
             self.end_headers()
             health_html = '''
             <html><head><title>Health Check</title></head>
@@ -51,7 +56,7 @@
         
         elif self.path == '/api/status':
             self.send_response(200)
-            self.send_header('Content-type', 'application/json')
+            self.send_header('Content-type', CONTENT_TYPE_JSON)
             self.send_header('Access-Control-Allow-Origin', '*')
             self.end_headers()
             status_data = self.get_bot_status_json()
@@ -59,7 +64,7 @@
         
         else:
             self.send_response(404)
-            self.send_header('Content-type', 'text/html')
+            self.send_header('Content-type', CONTENT_TYPE_HTML)
             self.end_headers()
             error_html = '''
             <html><head><title>🚀 LIVE DevOps Demo</title></head>
@@ -79,15 +84,15 @@
         """Get bot status as JSON for API endpoint"""
         try:
             # Check if configuration files exist
-            if not os.path.exists('AUTH/auth.txt') or not os.path.exists('TICKERS/my_tickers.txt'):
+            if not os.path.exists(AUTH_FILE) or not os.path.exists(TICKERS_FILE):
                 return json.dumps({
                     'error': 'Configuration files not found',
                     'status': 'Configuration Error',
-                    'message': 'AUTH/auth.txt or TICKERS/my_tickers.txt not found'
+                    'message': f'{AUTH_FILE} or {TICKERS_FILE} not found'
                 })
             
             # Load configuration
-            key = json.loads(open('AUTH/auth.txt', 'r').read())
+            key = json.loads(open(AUTH_FILE, 'r').read())
             api = alpaca.REST(
                 key['APCA-API-KEY-ID'], 
                 key['APCA-API-SECRET-KEY'], 
@@ -100,7 +105,7 @@
             clock = api.get_clock()
             positions = api.list_positions()
             
-            with open('TICKERS/my_tickers.txt', 'r') as f:
+            with open(TICKERS_FILE, 'r') as f:
                 tickers = f.read().upper().split()
             
             # Get ticker prices (limit to first 3 for performance)
@@ -163,11 +168,11 @@
         """Load all data needed for dashboard"""
         try:
             # Check if configuration files exist
-            if not os.path.exists('AUTH/auth.txt') or not os.path.exists('TICKERS/my_tickers.txt'):
+            if not os.path.exists(AUTH_FILE) or not os.path.exists(TICKERS_FILE):
                 return None
             
             # Load configuration
-            key = json.loads(open('AUTH/auth.txt', 'r').read())
+            key = json.loads(open(AUTH_FILE, 'r').read())
             api = alpaca.REST(
                 key['APCA-API-KEY-ID'], 
                 key['APCA-API-SECRET-KEY'], 
@@ -182,7 +187,7 @@
             et_tz = timezone('America/New_York')
             current_time = datetime.now(et_tz)
             
-            with open('TICKERS/my_tickers.txt', 'r') as f:
+            with open(TICKERS_FILE, 'r') as f:
                 tickers = f.read().upper().split()
             
             return {
@@ -234,7 +239,7 @@
         data = self.load_dashboard_data()
         if not data:
             return self.generate_error_html("Configuration Error", 
-                                           "Unable to load configuration. Please check AUTH/auth.txt and TICKERS/my_tickers.txt files.")
+                                           f"Unable to load configuration. Please check {AUTH_FILE} and {TICKERS_FILE} files.")
         
         try:
             # Extract data
@@ -266,12 +271,12 @@
         <!DOCTYPE html>
         <html>
         <head>
-            <title>{title} - Alpaca Trading Bot</title>
+            <title>{title} - DevOps Demo</title>
             <meta charset="UTF-8">
             <style>
                 body {{
                     font-family: 'Segoe UI', Tahoma, Geneva, Verdana, sans-serif;
-                    background: linear-gradient(135deg, #667eea 0%, #764ba2 100%);
+                    background: linear-gradient(135deg, #FF6B6B 0%, #4ECDC4 100%);
                     color: white;
                     min-height: 100vh;
                     padding: 20px;
@@ -291,15 +296,11 @@
         </head>
         <body>
             <div class="error-container">
-<<<<<<< HEAD
-                <h1>🤖 MSITM asdedsadfca a</h1>
-=======
-                <h1>🤖 MSITM Live Demo xfsdfasefd </h1>
->>>>>>> e5e07708
+                <h1>🚀 DevOps Demo - Trading Bot</h1>
                 <h2>❌ {title}</h2>
                 <p>{message}</p>
                 <p><small>Check logs for more details</small></p>
-                <button onclick="location.reload()" style="background: #667eea; color: white; border: none; padding: 10px 20px; border-radius: 5px; cursor: pointer;">
+                <button onclick="location.reload()" style="background: #FF6B6B; color: white; border: none; padding: 10px 20px; border-radius: 5px; cursor: pointer;">
                     🔄 Retry
                 </button>
             </div>
@@ -317,11 +318,7 @@
         <!DOCTYPE html>
         <html lang="en">
         <head>
-<<<<<<< HEAD
-            <title>🚀 LIVE DevOps Demo - Trading Bot Dashboard</title>
-=======
-            <title>🤖 MSITM LIVE dfsdfsfsd sdfsdf</title>
->>>>>>> e5e07708
+            <title>🚀 LIVE DevOps Demo - Trading Dashboard</title>
             <meta charset="UTF-8">
             <meta name="viewport" content="width=device-width, initial-scale=1.0">
             <meta http-equiv="refresh" content="60">
