#!/usr/bin/env python3
"""
Web Server for LIVE DevOps Demo Dashboard
Designed for Cloud Run deployment
"""
import json
import os
import time
from datetime import datetime
from pytz import timezone
import pandas as pd
import alpaca_trade_api as alpaca
from http.server import HTTPServer, BaseHTTPRequestHandler
import logging

# Configure logging
logging.basicConfig(level=logging.INFO)
logger = logging.getLogger(__name__)

# Constants
ORDERS_CSV_FILE = 'Orders.csv'
UNNAMED_COLUMN = 'Unnamed: 0'
AUTH_FILE = 'AUTH/auth.txt'
TICKERS_FILE = 'TICKERS/my_tickers.txt'
CONTENT_TYPE_HTML = 'text/html'
CONTENT_TYPE_JSON = 'application/json'
DEMO_GRADIENT = 'linear-gradient(135deg, #FF6B6B 0%, #4ECDC4 100%)'

class DashboardHandler(BaseHTTPRequestHandler):
    def do_GET(self):
        if self.path == '/' or self.path == '/dashboard':
            self.send_response(200)
            self.send_header('Content-type', CONTENT_TYPE_HTML)
            self.end_headers()
            html = self.generate_dashboard_html()
            self.wfile.write(html.encode('utf-8'))
        
        elif self.path == '/health':
            # Health check endpoint for Cloud Run
            self.send_response(200)
            self.send_header('Content-type', CONTENT_TYPE_HTML)
            self.end_headers()
            health_html = '''
            <html><head><title>Health Check</title></head>
            <body style="font-family: Arial; text-align: center; padding: 30px; background: #2ecc71; color: white;">
                <h1>✅ LIVE DevOps Demo - System Healthy!</h1>
                <p>Deployment Pipeline: <strong>ACTIVE</strong></p>
                <p>Auto-scaling: <strong>ENABLED</strong></p>
                <p>Time: <strong>{}</strong></p>
                <div style="margin-top: 20px; padding: 15px; background: rgba(0,0,0,0.2); border-radius: 5px;">
                    <small>This page proves the DevOps pipeline deployed successfully!</small>
                </div>
            </body></html>
            '''.format(datetime.now().strftime('%Y-%m-%d %H:%M:%S UTC'))
            self.wfile.write(health_html.encode('utf-8'))
        
        elif self.path == '/api/status':
            self.send_response(200)
            self.send_header('Content-type', CONTENT_TYPE_JSON)
            self.send_header('Access-Control-Allow-Origin', '*')
            self.end_headers()
            status_data = self.get_bot_status_json()
            self.wfile.write(status_data.encode('utf-8'))
        
        else:
            self.send_response(404)
            self.send_header('Content-type', CONTENT_TYPE_HTML)
            self.end_headers()
            error_html = '''
            <html><head><title>🚀 jkkjdfdhasdja DBU suck</title></head>
            <body style="font-family: Arial; text-align: center; padding: 50px; background: linear-gradient(45deg, #FF6B6B, #4ECDC4); color: white;">
                <h1>🚀 LIVE DevOps DEMO!</h1>
                <h2>Page Not Found - But The Pipeline Works!</h2>
                <p>Try: <a href="/" style="color: yellow;">Dashboard Home</a> | <a href="/health" style="color: yellow;">Health Check</a></p>
                <div style="margin-top: 30px; padding: 20px; background: rgba(0,0,0,0.3); border-radius: 10px;">
                    <h3>🎯 This change was deployed automatically via:</h3>
                    <p>GitHub → Cloud Build → Container Registry → Cloud Run</p>
                </div>
            </body></html>
            '''
            self.wfile.write(error_html.encode('utf-8'))
    
    def get_bot_status_json(self):
        """Get bot status as JSON for API endpoint"""
        try:
            # Check if configuration files exist
            if not os.path.exists(AUTH_FILE) or not os.path.exists(TICKERS_FILE):
                return json.dumps({
                    'error': 'Configuration files not found',
                    'status': 'Configuration Error',
                    'message': f'{AUTH_FILE} or {TICKERS_FILE} not found'
                })
            
            # Load configuration
            key = json.loads(open(AUTH_FILE, 'r').read())
            api = alpaca.REST(
                key['APCA-API-KEY-ID'], 
                key['APCA-API-SECRET-KEY'], 
                base_url='https://paper-api.alpaca.markets', 
                api_version='v2'
            )
            
            # Get current data
            account = api.get_account()
            clock = api.get_clock()
            positions = api.list_positions()
            
            with open(TICKERS_FILE, 'r') as f:
                tickers = f.read().upper().split()
            
            # Get ticker prices (limit to first 3 for performance)
            ticker_prices = {}
            for ticker in tickers[:3]:
                try:
                    trade = api.get_latest_trade(ticker)
                    ticker_prices[ticker] = float(trade.price)
                except Exception:
                    ticker_prices[ticker] = 0
            
            # Get trading history
            trades_count = 0
            recent_trades = []
            if os.path.exists(ORDERS_CSV_FILE):
                try:
                    df = pd.read_csv(ORDERS_CSV_FILE)
                    if UNNAMED_COLUMN in df.columns:
                        df = df.drop(columns=[UNNAMED_COLUMN])
                    trades_count = len(df)
                    recent_trades = df.tail(5).to_dict('records')
                except Exception:
                    pass
            
            # Bot status
            first_trade_made = os.path.exists('FirstTrade.csv')
            
            status = {
                'timestamp': datetime.now().isoformat(),
                'market_open': clock.is_open,
                'next_open': str(clock.next_open),
                'account': {
                    'cash': float(account.cash),
                    'portfolio_value': float(account.portfolio_value),
                    'buying_power': float(account.buying_power),
                    'positions_count': len(positions)
                },
                'bot': {
                    'first_trade_made': first_trade_made,
                    'mode': '1-minute analysis' if first_trade_made else '30-minute analysis'
                },
                'tickers': ticker_prices,
                'trading': {
                    'total_trades': trades_count,
                    'recent_trades': recent_trades
                }
            }
            
            return json.dumps(status, indent=2)
            
        except Exception as e:
            logger.error(f"Error getting bot status: {e}")
            return json.dumps({
                'error': str(e),
                'status': 'Error',
                'message': 'Unable to fetch bot status'
            })
    
    def load_dashboard_data(self):
        """Load all data needed for dashboard"""
        try:
            # Check if configuration files exist
            if not os.path.exists(AUTH_FILE) or not os.path.exists(TICKERS_FILE):
                return None
            
            # Load configuration
            key = json.loads(open(AUTH_FILE, 'r').read())
            api = alpaca.REST(
                key['APCA-API-KEY-ID'], 
                key['APCA-API-SECRET-KEY'], 
                base_url='https://paper-api.alpaca.markets', 
                api_version='v2'
            )
            
            # Get current data
            account = api.get_account()
            clock = api.get_clock()
            positions = api.list_positions()
            et_tz = timezone('America/New_York')
            current_time = datetime.now(et_tz)
            
            with open(TICKERS_FILE, 'r') as f:
                tickers = f.read().upper().split()
            
            return {
                'api': api,
                'account': account,
                'clock': clock,
                'positions': positions,
                'current_time': current_time,
                'tickers': tickers
            }
        except Exception as e:
            logger.error(f"Error loading dashboard data: {e}")
            return None

    def get_ticker_data(self, api, tickers):
        """Get ticker price data (limited for performance)"""
        ticker_data = []
        # Limit to first 4 tickers for Cloud Run performance
        for ticker in tickers[:4]:
            try:
                trade = api.get_latest_trade(ticker)
                ticker_data.append({
                    'symbol': ticker,
                    'price': float(trade.price)
                })
            except Exception:
                ticker_data.append({
                    'symbol': ticker,
                    'price': 'Error'
                })
        return ticker_data

    def get_dashboard_trading_history(self):
        """Get trading history for dashboard"""
        trading_history = []
        if os.path.exists(ORDERS_CSV_FILE):
            try:
                df = pd.read_csv(ORDERS_CSV_FILE)
                if UNNAMED_COLUMN in df.columns:
                    df = df.drop(columns=[UNNAMED_COLUMN])
                trading_history = df.tail(10).to_dict('records')
            except Exception:
                pass
        return trading_history

    def generate_dashboard_html(self):
        """Generate the main dashboard HTML"""
        # Load all data
        data = self.load_dashboard_data()
        if not data:
            return self.generate_error_html("Configuration Error", 
                                           f"Unable to load configuration. Please check {AUTH_FILE} and {TICKERS_FILE} files.")
        
        try:
            # Extract data
            account = data['account']
            clock = data['clock']
            positions = data['positions']
            tickers = data['tickers']
            
            # Get additional data
            ticker_data = self.get_ticker_data(data['api'], tickers)
            trading_history = self.get_dashboard_trading_history()
            
            # Bot status
            first_trade_made = os.path.exists('FirstTrade.csv')
            bot_mode = '1-minute analysis' if first_trade_made else '30-minute analysis (first trade)'
            
            return self.generate_main_html_template(
                clock, account, positions, 
                bot_mode, first_trade_made, ticker_data, trading_history
            )
        except Exception as e:
            logger.error(f"Error generating dashboard: {e}")
            return self.generate_error_html("Dashboard Error", f"Error generating dashboard: {str(e)}")

    def generate_error_html(self, title, message):
        """Generate error page HTML"""
        return f"""
        <!DOCTYPE html>
        <html>
        <head>
            <title>{title} - DevOps Demo</title>
            <meta charset="UTF-8">
            <style>
                body {{
                    font-family: 'Segoe UI', Tahoma, Geneva, Verdana, sans-serif;
                    background: linear-gradient(135deg, #FF6B6B 0%, #4ECDC4 100%);
                    color: white;
                    min-height: 100vh;
                    padding: 20px;
                    display: flex;
                    align-items: center;
                    justify-content: center;
                }}
                .error-container {{
                    background: rgba(255, 255, 255, 0.1);
                    backdrop-filter: blur(10px);
                    border-radius: 15px;
                    padding: 40px;
                    text-align: center;
                    max-width: 600px;
                }}
            </style>
        </head>
        <body>
            <div class="error-container">
                <h1>🚀 MSITM dsadad cacacasdasd</h1>https://devops-backup-956422402300.europe-west1.run.app/
                <h2>❌ {title}</h2>
                <p>{message}</p>
                <p><small>Check logs for more details</small></p>
                <button onclick="location.reload()" style="background: #FF6B6B; color: white; border: none; padding: 10px 20px; border-radius: 5px; cursor: pointer;">
                    🔄 Retry
                </button>
            </div>
        </body>
        </html>
        """

    def generate_main_html_template(self, clock, account, positions, bot_mode, first_trade_made, ticker_data, trading_history):
        """Generate the main HTML template"""
        market_status_emoji = "🟢" if clock.is_open else "🔴"
        market_status_text = "OPEN" if clock.is_open else "CLOSED"
        market_status_class = "status-open" if clock.is_open else "status-closed"
        
        return f"""
        <!DOCTYPE html>
        <html lang="en">
        <head>
            <title>🚀 MISTMN Testing Bot dfasdfasfds</title>
            <meta charset="UTF-8">
            <meta name="viewport" content="width=device-width, initial-scale=1.0">
            <meta http-equiv="refresh" content="60">
            <style>
                * {{
                    margin: 0;
                    padding: 0;
                    box-sizing: border-box;
                }}
                body {{
                    font-family: 'Segoe UI', Tahoma, Geneva, Verdana, sans-serif;
                    background: linear-gradient(135deg, #FF6B6B 0%, #4ECDC4 100%);
                    color: white;
                    min-height: 100vh;
                    padding: 20px;
                }}
                .container {{
                    max-width: 1200px;
                    margin: 0 auto;
                }}
                .header {{
                    text-align: center;
                    margin-bottom: 30px;
                    padding: 20px;
                    background: rgba(255, 255, 255, 0.1);
                    backdrop-filter: blur(10px);
                    border-radius: 15px;
                }}
                .status-banner {{
                    background: rgba(255, 255, 255, 0.15);
                    padding: 15px;
                    border-radius: 10px;
                    margin-bottom: 20px;
                    text-align: center;
                    font-size: 1.2em;
                    font-weight: bold;
                }}
                .status-bar {{
                    display: grid;
                    grid-template-columns: repeat(auto-fit, minmax(200px, 1fr));
                    gap: 15px;
                    margin-bottom: 20px;
                }}
                .status-item {{
                    background: rgba(255, 255, 255, 0.1);
                    padding: 15px;
                    border-radius: 10px;
                    text-align: center;
                }}
                .status-value {{
                    font-size: 1.5em;
                    font-weight: bold;
                    margin-bottom: 5px;
                }}
                .dashboard-grid {{
                    display: grid;
                    grid-template-columns: repeat(auto-fit, minmax(300px, 1fr));
                    gap: 20px;
                    margin-bottom: 30px;
                }}
                .card {{
                    background: rgba(255, 255, 255, 0.1);
                    backdrop-filter: blur(10px);
                    border-radius: 15px;
                    padding: 20px;
                }}
                .card h3 {{
                    margin-top: 0;
                    color: #ffd700;
                    border-bottom: 2px solid #ffd700;
                    padding-bottom: 10px;
                    margin-bottom: 15px;
                }}
                .metric {{
                    display: flex;
                    justify-content: space-between;
                    margin: 10px 0;
                    padding: 8px 0;
                    border-bottom: 1px solid rgba(255, 255, 255, 0.1);
                }}
                .metric:last-child {{
                    border-bottom: none;
                }}
                .status-open {{ color: #4ade80; }}
                .status-closed {{ color: #f87171; }}
                .positive {{ color: #4ade80; }}
                .negative {{ color: #f87171; }}
                .ticker-grid {{
                    display: grid;
                    grid-template-columns: repeat(auto-fit, minmax(120px, 1fr));
                    gap: 15px;
                }}
                .ticker-card {{
                    background: rgba(255, 255, 255, 0.05);
                    padding: 15px;
                    border-radius: 10px;
                    text-align: center;
                }}
                .refresh-info {{
                    text-align: center;
                    margin-top: 20px;
                    opacity: 0.7;
                }}
                .working-indicator {{
                    display: inline-block;
                    width: 12px;
                    height: 12px;
                    background: #4ade80;
                    border-radius: 50%;
                    animation: pulse 2s infinite;
                    margin-right: 8px;
                }}
                @keyframes pulse {{
                    0% {{ opacity: 1; transform: scale(1); }}
                    50% {{ opacity: 0.7; transform: scale(1.1); }}
                    100% {{ opacity: 1; transform: scale(1); }}
                }}
            </style>
        </head>
        <body>
            <div class="container">
                <div class="header">
<<<<<<< HEAD
                    <h1>MSITM DBU Live< sadsdas/h1>
=======
                    <h1>MISTM DBU Live Demo</h1>
>>>>>>> 10f98fe7
                    <p><span class="working-indicator"></span>DevOps Pipeline Status: ACTIVE</p>
                    <p>🌐 Auto-deployed via GitHub → Cloud Build → Cloud Run</p>
                </div>
                
                <div style="background: linear-gradient(45deg, #FF6B6B, #4ECDC4); padding: 15px; margin: 20px 0; border-radius: 10px; color: white; text-align: center; font-weight: bold; box-shadow: 0 4px 15px rgba(0,0,0,0.2);">
                    🚀 DEMO MESSAGE: Ready for live demo! 🚀
                </div>
                
                <div class="status-banner">
                    {market_status_emoji} Market is {market_status_text}
                    {' - Next open: ' + str(clock.next_open)[:16] if not clock.is_open else ''}
                </div>
                
                <div class="status-bar">
                    <div class="status-item">
                        <div class="status-vyeue {market_status_class}">
                            {market_status_emoji} {market_status_text}
                        </div>
                        <div>Market Status</div>
                    </div>
                    <div class="status-item">
                        <div class="status-value">${float(account.cash):,.0f}</div>
                        <div>Available Cash</div>
                    </div>
                    <div class="status-item">
                        <div class="status-value">${float(account.portfolio_value):,.0f}</div>
                        <div>Portfolio Value</div>
                    </div>
                    <div class="status-item">
                        <div class="status-value">{len(positions)}</div>
                        <div>Open Positions</div>
                    </div>
                </div>
                
                <div class="dashboard-grid">
                    <!-- Bot Status -->
                    <div class="card">
                        <h3>🔥 Live System Status</h3>
                        <div class="metric">
                            <span>Mode:</span>
                            <span>{bot_mode}</span>
                        </div>
                        <div class="metric">
                            <span>First Trade:</span>
                            <span>{'✅ Yes' if first_trade_made else '⏳ Pending'}</span>
                        </div>
                        <div class="metric">
                            <span>PDT Status:</span>
                            <span class="{'negative' if account.pattern_day_trader else 'positive'}">
                                {'❌ Yes' if account.pattern_day_trader else '✅ No'}
                            </span>
                        </div>
                        <div class="metric">
                            <span>Connection:</span>
                            <span class="positive">✅ Connected</span>
                        </div>
                    </div>
                    
                    <!-- Account Details -->
                    <div class="card">
                        <h3>💰 Account Details</h3>
                        <div class="metric">
                            <span>Cash:</span>
                            <span>${float(account.cash):,.2f}</span>
                        </div>
                        <div class="metric">
                            <span>Buying Power:</span>
                            <span>${float(account.buying_power):,.2f}</span>
                        </div>
                        <div class="metric">
                            <span>Day Trades:</span>
                            <span>{account.daytrade_count}/3</span>
                        </div>
                        <div class="metric">
                            <span>Account Type:</span>
                            <span>Paper Trading</span>
                        </div>
                    </div>
                </div>
                
                <!-- Ticker Prices -->
                <div class="card">
                    <h3>📈 Live Ticker Prices</h3>
                    <div class="ticker-grid">
                        {self.generate_tickers_html(ticker_data)}
                    </div>
                </div>
                
                <!-- Trading History -->
                {self.generate_history_html(trading_history)}
                
                <div class="refresh-info">
                    <p>🔄 Page auto-refreshes every 60 seconds</p>
                    <p>📊 <a href="/api/status" style="color: #ffd700;">View Raw JSON Data</a></p>
                    <p>🏥 <a href="/health" style="color: #ffd700;">Health Check</a></p>
                </div>
            </div>
        </body>
        </html>
        """

    def generate_tickers_html(self, ticker_data):
        """Generate ticker prices HTML"""
        html = ""
        for ticker in ticker_data:
            if ticker['price'] != 'Error':
                html += f'''
                <div class="ticker-card">
                    <div style="font-weight: bold;">{ticker['symbol']}</div>
                    <div style="font-size: 1.2em; color: #ffd700;">${ticker['price']:.2f}</div>
                </div>
                '''
            else:
                html += f'''
                <div class="ticker-card">
                    <div style="font-weight: bold;">{ticker['symbol']}</div>
                    <div style="color: #f87171;">Error</div>
                </div>
                '''
        return html

    def generate_history_html(self, trading_history):
        """Generate trading history HTML"""
        if not trading_history:
            return '<div class="card"><h3>📋 Trading History</h3><p>No trades yet - Ready for action!</p></div>'
        
        html = '<div class="card"><h3>📋 Recent Trading History</h3>'
        html += '<div style="overflow-x: auto;">'
        
        for trade in trading_history[-5:]:  # Last 5 trades
            trade_class = "positive" if trade['Type'] == 'sell' else "status-open"
            html += f'''
            <div class="metric">
                <span>{trade['Time']} - {trade['Type'].upper()} {trade['Ticker']}</span>
                <span class="{trade_class}">${trade['Total']:,.2f}</span>
            </div>
            '''
        
        html += '</div></div>'
        return html
    
    def log_message(self, format, *args):
        """Override to use proper logging"""
        logger.info("%s - - [%s] %s" % (self.address_string(), self.log_date_time_string(), format % args))

def start_dashboard_server(port=8080):
    """Start the dashboard web server for Cloud Run"""
    server_address = ('', port)
    httpd = HTTPServer(server_address, DashboardHandler)
    
    logger.info(f"🚀 LIVE DevOps Demo Dashboard starting on port {port}")
    logger.info("✅ Ready to accept HTTP traffic")
    
    try:
        httpd.serve_forever()
    except KeyboardInterrupt:
        logger.info("🛑 Shutting down dashboard server...")
        httpd.shutdown()

if __name__ == "__main__":
    # Get port from environment variable (Cloud Run provides this)
    port = int(os.environ.get("PORT", 8080))
    logger.info(f"🌐 Starting server on 0.0.0.0:{port}")
    start_dashboard_server(port)<|MERGE_RESOLUTION|>--- conflicted
+++ resolved
@@ -440,11 +440,7 @@
         <body>
             <div class="container">
                 <div class="header">
-<<<<<<< HEAD
-                    <h1>MSITM DBU Live< sadsdas/h1>
-=======
-                    <h1>MISTM DBU Live Demo</h1>
->>>>>>> 10f98fe7
+                    <h1>MSITM DBU Live Demo</h1>
                     <p><span class="working-indicator"></span>DevOps Pipeline Status: ACTIVE</p>
                     <p>🌐 Auto-deployed via GitHub → Cloud Build → Cloud Run</p>
                 </div>
